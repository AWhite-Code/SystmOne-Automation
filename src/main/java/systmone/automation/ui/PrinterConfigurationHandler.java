--- conflicted
+++ resolved
@@ -1,12 +1,10 @@
 package systmone.automation.ui;
 
-<<<<<<< HEAD
 import java.util.concurrent.TimeUnit;
 import java.util.concurrent.atomic.AtomicBoolean;
 
-=======
->>>>>>> aa066fa6
 import org.sikuli.script.*;
+import org.sikuli.basics.Settings;
 import org.slf4j.Logger;
 import org.slf4j.LoggerFactory;
 import systmone.automation.config.ApplicationConfig;
@@ -21,40 +19,26 @@
     private final Region systmOneWindow;
     private final SearchRegions searchRegions;
     private final Pattern selectionBorderPattern;
-<<<<<<< HEAD
     private final AtomicBoolean killSwitch;
-=======
     private final Pattern popupPattern;
     private final WindowStateManager windowManager;
     private final PrinterConfigurationPopupHandler popupHandler;
     private Match currentDocumentMatch;
->>>>>>> aa066fa6
 
     public PrinterConfigurationHandler(
-            App systmOne, 
-            Region systmOneWindow, 
-            SearchRegions searchRegions, 
+            App systmOne,
+            Region systmOneWindow,
+            SearchRegions searchRegions,
             Pattern selectionBorderPattern,
-<<<<<<< HEAD
+            Pattern popupPattern,
             AtomicBoolean killSwitch) {
-=======
-            Pattern popupPattern) {
-            
->>>>>>> aa066fa6
+           
         this.systmOne = systmOne;
         this.systmOneWindow = systmOneWindow;
         this.searchRegions = searchRegions;
         this.selectionBorderPattern = selectionBorderPattern;
-<<<<<<< HEAD
+        this.popupPattern = popupPattern;
         this.killSwitch = killSwitch;
-    }
-    
-    /**
-     * Main entry point for printer configuration. Orchestrates the entire process
-     * by calling specific methods for each major step.
-     */
-=======
-        this.popupPattern = popupPattern;
         
         // Initialize infrastructure components
         this.windowManager = new WindowStateManager(systmOne);
@@ -65,12 +49,17 @@
         );
     }
 
->>>>>>> aa066fa6
     public boolean configurePDFPrinter() throws FindFailed {
         try {
             logger.info("Starting PDF printer configuration");
             int maxAttempts = ApplicationConfig.PRINTER_CONFIG_MAX_ATTEMPTS;
             int currentAttempt = 0;
+    
+            // Initial killswitch check
+            if (killSwitch.get()) {
+                logger.info("Kill switch activated - aborting printer configuration");
+                return false;
+            }
             
             while (currentAttempt < maxAttempts) {
                 currentAttempt++;
@@ -89,38 +78,44 @@
                     
                     // Use retry handler for the configuration process
                     boolean success = popupHandler.getRetryHandler().executeWithRetry(
-                () -> {
-                    try {
-                        // Step 1: Select document
-                        Match documentMatch = selectInitialDocument();
-                        if (documentMatch == null) return false;
-                        
-                        // Step 2: Open and handle context menu
-                        if (!selectNoOCROption(documentMatch)) return false;
-                        
-                        // Step 3: Open and handle document update window
-                        App scannedDocWindow = openDocumentUpdateWindow();
-                        if (scannedDocWindow == null) return false;
-                        
-                        // Step 4: Open and configure printer settings
-                        App printerSettingsWindow = openPrinterSettings(scannedDocWindow);
-                        if (printerSettingsWindow == null) return false;
-                        
-                        // Step 5: Configure printer in settings window
-                        if (!configurePrinterInSettings(printerSettingsWindow)) return false;
-
-                        // Step 6: Clean up and close windows
-                        if (!cleanupAndClose(scannedDocWindow)) return false;
-                        
-                        return true;
-                    } catch (Exception e) {
-                        logger.error("Error in configuration process: {}", e.getMessage());
-                        return false;
-                    }
-                },
-                this::attemptCleanup,
-                "printer configuration"
-            );
+                        () -> {
+                            try {
+                                // Check killswitch before each major step
+                                if (killSwitch.get()) {
+                                    logger.info("Kill switch activated during configuration");
+                                    return false;
+                                }
+    
+                                // Step 1: Select document
+                                Match documentMatch = selectInitialDocument();
+                                if (documentMatch == null || killSwitch.get()) return false;
+                                
+                                // Step 2: Open and handle context menu
+                                if (!selectNoOCROption(documentMatch) || killSwitch.get()) return false;
+                                
+                                // Step 3: Open and handle document update window
+                                App scannedDocWindow = openDocumentUpdateWindow();
+                                if (scannedDocWindow == null || killSwitch.get()) return false;
+                                
+                                // Step 4: Open and configure printer settings
+                                App printerSettingsWindow = openPrinterSettings(scannedDocWindow);
+                                if (printerSettingsWindow == null || killSwitch.get()) return false;
+                                
+                                // Step 5: Configure printer in settings window
+                                if (!configurePrinterInSettings(printerSettingsWindow) || killSwitch.get()) return false;
+    
+                                // Step 6: Clean up and close windows
+                                if (!cleanupAndClose(scannedDocWindow)) return false;
+                                
+                                return true;
+                            } catch (Exception e) {
+                                logger.error("Error in configuration process: {}", e.getMessage());
+                                return false;
+                            }
+                        },
+                        this::attemptCleanup,
+                        "printer configuration"
+                    );
                     
                     if (success) {
                         logger.info("Configuration completed successfully on attempt {}", currentAttempt);
@@ -140,43 +135,6 @@
                 }
             }
             
-<<<<<<< HEAD
-            if (killSwitch.get()) {
-                logger.info("Kill switch activated - aborting printer configuration");
-                return false;
-            }
-
-            // Step 1: Select document
-            Match documentMatch = selectInitialDocument();
-            if (documentMatch == null || killSwitch.get()) {
-                attemptCleanup();
-                return false;
-            }
-            
-            // Step 2: Open and handle context menu
-            if (!selectNoOCROption(documentMatch) || killSwitch.get()) {
-                attemptCleanup();
-                return false;
-            }
-            
-            // Step 3: Open and handle document update window
-            App scannedDocWindow = openDocumentUpdateWindow();
-            if (scannedDocWindow == null || killSwitch.get()) {
-                attemptCleanup();
-                return false;
-            }
-            
-            // Step 4: Open printer settings
-            App printerSettingsWindow = openPrinterSettings(scannedDocWindow);
-            if (printerSettingsWindow == null || killSwitch.get()) {
-                attemptCleanup();
-                return false;
-            }
-            
-            // Step 5: Configure printer
-            if (!configurePrinterInSettings(printerSettingsWindow) || killSwitch.get()) {
-                attemptCleanup();
-=======
             logger.error("Configuration failed after {} attempts", maxAttempts);
             return false;
             
@@ -210,7 +168,6 @@
             
             // Check for any popups that might have appeared during closing
             if (!popupHandler.handlePopupIfPresent(PrinterConfigurationPopupHandler.PrinterConfigState.DOCUMENT_SELECTION)) {
->>>>>>> aa066fa6
                 return false;
             }
             
@@ -476,7 +433,6 @@
             columnWidth * 2,                     // Cover two columns width
             rowHeight                            // Cover one row height
         );
-<<<<<<< HEAD
 
         if (killSwitch.get()) {
             attemptCleanup();
@@ -484,10 +440,6 @@
         }
         
         // Search for the dropdown arrow with reduced similarity threshold to account for UI variations
-=======
-    
-        // Search for the dropdown arrow with reduced similarity threshold
->>>>>>> aa066fa6
         Pattern dropdownArrowPattern = new Pattern("dropdown_arrow.png")
             .similar(0.6f);
     
@@ -505,92 +457,11 @@
             }
             
             dropdownMatch.click();
-<<<<<<< HEAD
-        } catch (FindFailed e) {
-            logger.error("Could not find dropdown arrow: {}", e.getMessage());
-            return false;
-        }
-        
-        // Give the dropdown menu time to appear
-        TimeUnit.MILLISECONDS.sleep(500);
-        
-        if (killSwitch.get()) {
-            attemptCleanup();
-            return false;
-        }
-
-        // Select the PDF printer
-        windowRegion.type("Microsoft Print to PDF");
-        windowRegion.type(Key.ENTER);
-    
-        // Allow time for UI update after printer selection
-        TimeUnit.MILLISECONDS.sleep(500);
-        
-        logger.info("Looking for OK button...");
-        
-
-        if (killSwitch.get()) {
-            attemptCleanup();
-            return false;
-        }
-
-        
-        // Define region for OK button in bottom half of window
-        Region buttonRegion = new Region(
-            windowRegion.x,                        
-            windowRegion.y + (windowRegion.h / 2), 
-            windowRegion.w,                        
-            windowRegion.h / 2                     
-        );
-        
-        // Enable OCR for text search
-        Settings.OcrTextRead = true;
-        Settings.OcrTextSearch = true;
-        
-        // Look for OK button
-        try {
-            Match okButton = buttonRegion.waitText("Ok", 2);
-            logger.info("Found OK button, clicking...");
-            okButton.click();
-        } catch (FindFailed e) {
-            logger.error("Could not find OK button");
-            return false;
-        }
-    
-        // Allow time for click processing
-        TimeUnit.MILLISECONDS.sleep(500);
-        return true;
-    }
-
-    /**
-     * Finds the Printer Settings button using text recognition.
-     * Tries various text patterns that might match the button.
-     */
-    private Match findPrinterSettingsButton(Region buttonRegion) throws FindFailed {
-        String[] buttonTextVariations = {
-            "Printer Settings",
-            "PrinterSettings",
-            "Printer",
-            "Settings"
-        };
-        
-        for (String textVariation : buttonTextVariations) {
-            try {
-                logger.debug("Trying to find text: '{}'", textVariation);
-                Match buttonMatch = buttonRegion.waitText(textVariation, 2);
-                if (buttonMatch != null) {
-                    logger.info("Found button using text: '{}'", textVariation);
-                    return buttonMatch;
-                }
-            } catch (FindFailed e) {
-                logger.debug("Did not find text: '{}'", textVariation);
-=======
             TimeUnit.MILLISECONDS.sleep(500);
             
             // Check for popups after dropdown click
             if (!popupHandler.handlePopupIfPresent(PrinterConfigurationPopupHandler.PrinterConfigState.PRINTER_SETTINGS)) {
                 return false;
->>>>>>> aa066fa6
             }
             
             // Select the PDF printer
